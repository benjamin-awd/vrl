[licenses]
allow = [
  "0BSD",
  "Apache-2.0 WITH LLVM-exception",
  "Apache-2.0",
  "BSD-2-Clause",
  "BSD-3-Clause",
  "BSL-1.0",
  "CC0-1.0",
  "ISC",
  "MIT",
  "MIT-0",
  "OpenSSL",
  "Unicode-3.0",
  "Unicode-DFS-2016",
  "Unlicense",
  "Zlib",
]

private = { ignore = true }

exceptions = [
  # MPL-2.0 are added case-by-case to make sure we are in compliance. To be in
  # compliance we cannot be modifying the source files.
  { allow = ["MPL-2.0"], name = "vrl", version = "*" },
  { allow = ["CDLA-Permissive-2.0"], name = "webpki-roots", version = "*" },
]

[[licenses.clarify]]
name = "ring"
version = "*"
expression = "MIT AND ISC AND OpenSSL"
license-files = [
    { path = "LICENSE", hash = 0xbd0eed23 }
]

[advisories]
ignore = [
  # ansi_term is Unmaintained
  # Only used when test_framework feature is enabled for tests
  # TODO: We should swap this out for a maintained library
  "RUSTSEC-2021-0139",
  # paste is Unmaintained
  "RUSTSEC-2024-0436",
<<<<<<< HEAD
  # instant is unmaintained, used by reqwest-retry
  "RUSTSEC-2024-0384",
=======
  # `derivative` is unmaintained
  "RUSTSEC-2024-0388",
>>>>>>> 40d3f6df
]<|MERGE_RESOLUTION|>--- conflicted
+++ resolved
@@ -42,11 +42,8 @@
   "RUSTSEC-2021-0139",
   # paste is Unmaintained
   "RUSTSEC-2024-0436",
-<<<<<<< HEAD
   # instant is unmaintained, used by reqwest-retry
   "RUSTSEC-2024-0384",
-=======
   # `derivative` is unmaintained
   "RUSTSEC-2024-0388",
->>>>>>> 40d3f6df
 ]